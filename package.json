--- conflicted
+++ resolved
@@ -54,15 +54,9 @@
     "devDependencies": {
         "@types/chai": "^4.1.7",
         "@types/expect": "^24.3.0",
-<<<<<<< HEAD
-        "@types/mocha": "^8.2.0",
-        "@types/node": "^15.0.2",
-        "@types/sinon": "^9.0.8",
-=======
         "@types/mocha": "^9.0.0",
         "@types/node": "^15.0.2",
         "@types/sinon": "^10.0.4",
->>>>>>> 2b4b8ec9
         "chai": "^4.2.0",
         "gts": "^3.1.0",
         "karma": "^6.2.0",
@@ -80,13 +74,8 @@
         "rollup-plugin-commonjs": "^10.0.1",
         "rollup-plugin-node-resolve": "^5.2.0",
         "rollup-plugin-typescript": "^1.0.1",
-<<<<<<< HEAD
-        "sinon": "^10.0.0",
-        "ts-node": "^9.1.1",
-=======
         "sinon": "^11.1.2",
         "ts-node": "^10.2.1",
->>>>>>> 2b4b8ec9
         "typedoc": "^0.20.30",
         "typedoc-default-themes": "https://github.com/mParticle/typedoc-default-themes.git#mp-custom",
         "typescript": "^4.2.0"
